--- conflicted
+++ resolved
@@ -249,30 +249,14 @@
   fn _parse_expr_prefix(&mut self, span: usize) -> Parse<'src, ExprKind> {
     if self.eat(Token::Return)? {
       if self.check(Token::Semi) {
-<<<<<<< HEAD
-        self.eat(Token::Semi)?;
-        return Ok(ExprKind::Return(Box::new(Expr {
-          span: self.span(),
-          kind: ExprKind::Tuple(Vec::new()),
-        })));
-      }
-      return Ok(ExprKind::Return(Box::new(self.parse_expr_bp(BP::ControlFlow)?)));
-=======
         return Ok(ExprKind::Return(None));
       }
 
       return Ok(ExprKind::Return(Some(Box::new(self.parse_expr_bp(BP::ControlFlow)?))));
->>>>>>> 51047e2e
-    }
+    }
+
     if self.eat(Token::Break)? {
-      if self.check(Token::Semi) {
-        self.eat(Token::Semi)?;
-        return Ok(ExprKind::Return(Box::new(Expr {
-          span: self.span(),
-          kind: ExprKind::Tuple(Vec::new()),
-        })));
-      }
-      return Ok(ExprKind::Return(Box::new(self.parse_expr_bp(BP::ControlFlow)?)));
+      return Ok(ExprKind::Break(Box::new(self.parse_expr_bp(BP::ControlFlow)?)));
     }
     if self.eat(Token::Continue)? {
       return Ok(ExprKind::Continue);
