--- conflicted
+++ resolved
@@ -132,13 +132,8 @@
       ExprKind::Loop(body) => self.lower_loop(body),
       ExprKind::While(cond, body) => self.lower_while(cond, body),
       ExprKind::If(cond, then, els) => self.lower_if(cond, then, els),
-<<<<<<< HEAD
-      ExprKind::Return(r) => self.lower_return(r),
+      ExprKind::Return(r) => self.lower_return(r.as_deref()),
       ExprKind::Break(r) => self.lower_break(r),
-=======
-      ExprKind::Return(r) => self.lower_return(r.as_deref()),
-      ExprKind::Break => self.lower_break(),
->>>>>>> 51047e2e
       ExprKind::Continue => self.lower_continue(),
 
       ExprKind::Match(value, arms) => {
