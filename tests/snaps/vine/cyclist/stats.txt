
Interactions
  Total                131_209
  Annihilate            71_890
  Commute                2_523
  Copy                   9_368
  Erase                 10_056
  Expand                21_166
  Call                  10_558
  Branch                 5_648

Memory
<<<<<<< HEAD
  Heap                   6_384 B
  Allocated          2_805_200 B
  Freed              2_805_200 B
=======
  Heap                   6_864 B
  Allocated          2_418_416 B
  Freed              2_418_416 B
>>>>>>> 9e7f7d7c
<|MERGE_RESOLUTION|>--- conflicted
+++ resolved
@@ -10,12 +10,6 @@
   Branch                 5_648
 
 Memory
-<<<<<<< HEAD
-  Heap                   6_384 B
-  Allocated          2_805_200 B
-  Freed              2_805_200 B
-=======
-  Heap                   6_864 B
-  Allocated          2_418_416 B
-  Freed              2_418_416 B
->>>>>>> 9e7f7d7c
+  Heap                   6_304 B
+  Allocated          2_790_480 B
+  Freed              2_790_480 B