--- conflicted
+++ resolved
@@ -10,12 +10,6 @@
   Branch             1_000_513
 
 Memory
-<<<<<<< HEAD
-  Heap                     688 B
-  Allocated        272_182_512 B
-  Freed            272_182_512 B
-=======
   Heap                     528 B
-  Allocated        272_171_120 B
-  Freed            272_171_120 B
->>>>>>> 9e7f7d7c
+  Allocated        272_181_152 B
+  Freed            272_181_152 B