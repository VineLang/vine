--- conflicted
+++ resolved
@@ -10,12 +10,6 @@
   Branch                   435
 
 Memory
-<<<<<<< HEAD
-  Heap                   6_592 B
-  Allocated            205_264 B
-  Freed                205_264 B
-=======
-  Heap                   6_512 B
-  Allocated            197_664 B
-  Freed                197_664 B
->>>>>>> 9e7f7d7c
+  Heap                   6_560 B
+  Allocated            205_008 B
+  Freed                205_008 B