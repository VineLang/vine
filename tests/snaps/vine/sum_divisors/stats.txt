
Interactions
  Total                 58_748
  Annihilate            28_964
  Commute                    0
  Copy                   6_006
  Erase                  4_902
  Expand                 8_294
  Call                   7_482
  Branch                 3_100

Memory
<<<<<<< HEAD
  Heap                   1_120 B
  Allocated          1_216_192 B
  Freed              1_216_192 B
=======
  Heap                     896 B
  Allocated          1_077_536 B
  Freed              1_077_536 B
>>>>>>> 9e7f7d7c
<|MERGE_RESOLUTION|>--- conflicted
+++ resolved
@@ -10,12 +10,6 @@
   Branch                 3_100
 
 Memory
-<<<<<<< HEAD
-  Heap                   1_120 B
-  Allocated          1_216_192 B
-  Freed              1_216_192 B
-=======
-  Heap                     896 B
-  Allocated          1_077_536 B
-  Freed              1_077_536 B
->>>>>>> 9e7f7d7c
+  Heap                     864 B
+  Allocated          1_206_464 B
+  Freed              1_206_464 B