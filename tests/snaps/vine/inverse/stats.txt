--- conflicted
+++ resolved
@@ -10,12 +10,6 @@
   Branch                    89
 
 Memory
-<<<<<<< HEAD
-  Heap                   1_856 B
-  Allocated             42_304 B
-  Freed                 42_304 B
-=======
-  Heap                   1_792 B
-  Allocated             39_904 B
-  Freed                 39_904 B
->>>>>>> 9e7f7d7c
+  Heap                   1_904 B
+  Allocated             42_208 B
+  Freed                 42_208 B