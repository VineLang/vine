
Interactions
  Total                 21_275
  Annihilate            10_795
  Commute                    0
  Copy                   1_616
  Erase                  2_159
  Expand                 3_328
  Call                   2_216
  Branch                 1_161

Memory
<<<<<<< HEAD
  Heap                   1_040 B
  Allocated            428_912 B
  Freed                428_912 B
=======
  Heap                     976 B
  Allocated            396_864 B
  Freed                396_864 B
>>>>>>> 9e7f7d7c
<|MERGE_RESOLUTION|>--- conflicted
+++ resolved
@@ -10,12 +10,6 @@
   Branch                 1_161
 
 Memory
-<<<<<<< HEAD
-  Heap                   1_040 B
-  Allocated            428_912 B
-  Freed                428_912 B
-=======
-  Heap                     976 B
-  Allocated            396_864 B
-  Freed                396_864 B
->>>>>>> 9e7f7d7c
+  Heap                   1_008 B
+  Allocated            427_584 B
+  Freed                427_584 B