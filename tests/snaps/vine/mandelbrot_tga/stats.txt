
Interactions
  Total             897_265_079
  Annihilate        347_646_006
  Commute             5_242_880
  Copy              187_291_005
  Erase              29_202_402
  Expand             46_866_345
  Call              259_156_143
  Branch             21_860_298

Memory
<<<<<<< HEAD
  Heap                      864 B
  Allocated      20_550_799_104 B
  Freed          20_550_799_104 B
=======
  Heap                      736 B
  Allocated      19_652_533_376 B
  Freed          19_652_533_376 B
>>>>>>> 9e7f7d7c
<|MERGE_RESOLUTION|>--- conflicted
+++ resolved
@@ -10,12 +10,6 @@
   Branch             21_860_298
 
 Memory
-<<<<<<< HEAD
-  Heap                      864 B
-  Allocated      20_550_799_104 B
-  Freed          20_550_799_104 B
-=======
-  Heap                      736 B
-  Allocated      19_652_533_376 B
-  Freed          19_652_533_376 B
->>>>>>> 9e7f7d7c
+  Heap                      752 B
+  Allocated      19_602_267_360 B
+  Freed          19_602_267_360 B