
Interactions
  Total                  2_407
  Annihilate             1_319
  Commute                    0
  Copy                     142
  Erase                    211
  Expand                   380
  Call                     237
  Branch                   118

Memory
<<<<<<< HEAD
  Heap                   2_000 B
  Allocated             50_336 B
  Freed                 50_336 B
=======
  Heap                   2_144 B
  Allocated             45_696 B
  Freed                 45_696 B
>>>>>>> 9e7f7d7c
<|MERGE_RESOLUTION|>--- conflicted
+++ resolved
@@ -10,12 +10,6 @@
   Branch                   118
 
 Memory
-<<<<<<< HEAD
-  Heap                   2_000 B
-  Allocated             50_336 B
-  Freed                 50_336 B
-=======
-  Heap                   2_144 B
-  Allocated             45_696 B
-  Freed                 45_696 B
->>>>>>> 9e7f7d7c
+  Heap                   1_984 B
+  Allocated             50_160 B
+  Freed                 50_160 B