--- conflicted
+++ resolved
@@ -10,12 +10,6 @@
   Branch                    41
 
 Memory
-<<<<<<< HEAD
-  Heap                   1_264 B
-  Allocated             22_496 B
-  Freed                 22_496 B
-=======
-  Heap                   1_280 B
-  Allocated             20_528 B
-  Freed                 20_528 B
->>>>>>> 9e7f7d7c
+  Heap                   1_200 B
+  Allocated             22_448 B
+  Freed                 22_448 B