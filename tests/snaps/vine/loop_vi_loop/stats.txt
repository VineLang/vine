
Interactions
  Total                  3_716
  Annihilate             1_894
  Commute                    0
  Copy                     288
  Erase                    393
  Expand                   586
  Call                     362
  Branch                   193

Memory
<<<<<<< HEAD
  Heap                     720 B
  Allocated             74_752 B
  Freed                 74_752 B
=======
  Heap                     592 B
  Allocated             64_496 B
  Freed                 64_496 B
>>>>>>> 9e7f7d7c
<|MERGE_RESOLUTION|>--- conflicted
+++ resolved
@@ -10,12 +10,6 @@
   Branch                   193
 
 Memory
-<<<<<<< HEAD
-  Heap                     720 B
-  Allocated             74_752 B
-  Freed                 74_752 B
-=======
-  Heap                     592 B
-  Allocated             64_496 B
-  Freed                 64_496 B
->>>>>>> 9e7f7d7c
+  Heap                     608 B
+  Allocated             74_096 B
+  Freed                 74_096 B