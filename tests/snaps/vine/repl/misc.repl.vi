--- conflicted
+++ resolved
@@ -257,11 +257,7 @@
 
 io = #io
 > do { let x; x = (x, x); }
-<<<<<<< HEAD
-error input:1:17 - expected type `?787`; found `(?787, ?787)`
-=======
-error input:1:17 - expected type `?812`; found `(?812, ?812)`
->>>>>>> 3e85b500
+error input:1:17 - expected type `?839`; found `(?839, ?839)`
 
 io = #io
 > let (a: N32, b: N32);
