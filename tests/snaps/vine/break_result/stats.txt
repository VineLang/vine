--- conflicted
+++ resolved
@@ -10,12 +10,6 @@
   Branch                    12
 
 Memory
-<<<<<<< HEAD
-  Heap                     480 B
+  Heap                     448 B
   Allocated              5_184 B
-  Freed                  5_184 B
-=======
-  Heap                     496 B
-  Allocated             10_848 B
-  Freed                 10_848 B
->>>>>>> 9e7f7d7c
+  Freed                  5_184 B