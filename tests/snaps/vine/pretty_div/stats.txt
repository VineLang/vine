
Interactions
  Total                  2_638
  Annihilate             1_444
  Commute                    0
  Copy                     156
  Erase                    249
  Expand                   421
  Call                     241
  Branch                   127

Memory
<<<<<<< HEAD
  Heap                   1_360 B
  Allocated             54_800 B
  Freed                 54_800 B
=======
  Heap                   1_264 B
  Allocated             49_744 B
  Freed                 49_744 B
>>>>>>> 9e7f7d7c
<|MERGE_RESOLUTION|>--- conflicted
+++ resolved
@@ -10,12 +10,6 @@
   Branch                   127
 
 Memory
-<<<<<<< HEAD
-  Heap                   1_360 B
-  Allocated             54_800 B
-  Freed                 54_800 B
-=======
-  Heap                   1_264 B
-  Allocated             49_744 B
-  Freed                 49_744 B
->>>>>>> 9e7f7d7c
+  Heap                   1_280 B
+  Allocated             54_592 B
+  Freed                 54_592 B