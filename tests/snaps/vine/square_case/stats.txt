
Interactions
  Total                  6_020
  Annihilate             2_853
  Commute                    0
  Copy                     583
  Erase                    584
  Expand                   862
  Call                     851
  Branch                   287

Memory
<<<<<<< HEAD
  Heap                     352 B
  Allocated            123_344 B
  Freed                123_344 B
=======
  Heap                     256 B
  Allocated            122_992 B
  Freed                122_992 B
>>>>>>> 9e7f7d7c
<|MERGE_RESOLUTION|>--- conflicted
+++ resolved
@@ -10,12 +10,6 @@
   Branch                   287
 
 Memory
-<<<<<<< HEAD
-  Heap                     352 B
+  Heap                     272 B
   Allocated            123_344 B
-  Freed                123_344 B
-=======
-  Heap                     256 B
-  Allocated            122_992 B
-  Freed                122_992 B
->>>>>>> 9e7f7d7c
+  Freed                123_344 B